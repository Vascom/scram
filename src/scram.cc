--- conflicted
+++ resolved
@@ -293,11 +293,7 @@
 /// @returns 0 for success.
 /// @returns 1 for errored state.
 int main(int argc, char* argv[]) {
-<<<<<<< HEAD
-  try {  // Catch exceptions only for non-debug builds.
-=======
   LIBXML_TEST_VERSION
->>>>>>> 03006cb4
 
   struct XmlInit {
     XmlInit() { xmlInitParser(); }
@@ -333,24 +329,6 @@
       std::cerr << "Open mode: " << *mode << "\n";
     }
 
-<<<<<<< HEAD
-  }
-  CATCH(scram::IOError)
-  CATCH(scram::ValidationError)
-  CATCH(scram::ValueError)
-  CATCH(scram::LogicError)
-  CATCH(scram::IllegalOperation)
-  CATCH(scram::InvalidArgument)
-  CATCH(scram::Error)
-  catch (boost::exception& boost_err) {
-    std::cerr << "Boost Exception:\n"
-              << boost::diagnostic_information(boost_err) << std::endl;
-    return 1;
-  }
-  CATCH(std::exception)
-}  // End of main.
-#undef CATCH
-=======
     if (const int* errnum = boost::get_error_info<boost::errinfo_errno>(err)) {
       std::cerr << "Error code: " << *errnum << "\n";
       std::cerr << "Error string: " << std::strerror(*errnum) << "\n";
@@ -390,5 +368,4 @@
                       << err.what();
     return 1;
   }
-}  // End of main.
->>>>>>> 03006cb4
+}  // End of main.