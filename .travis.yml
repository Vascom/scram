language: cpp

compiler: gcc

env:
  global:
    secure: "C4tE5UQtoItWxd+sSfj9vULLd0EjY5Ek/BentI/m1xz6tAOi+65RTjMEgz9OQZh1rlsExV4y9YEfV/JzZ3peLNypw3b2BaCum6LECkaEDob2aPR03u/DruTkGkXITUIFFh2hg0iQH2TZP9/0ZtQBRXqNbU+DnH8Rs1Q+kNcWoFU="

addons:
  coverity_scan:
    project:
      name: "rakhimov/scram"
    # description: "Simplified Command-line Risk Analysis Multi-tool"
    notification_email: "ol.rakhimov@gmail.com"
    build_command_prepend: "cmake .."
    build_command: "make -j 2"
    branch_pattern: "coverity-scan"

before_install:
<<<<<<< HEAD
    - mkdir build
    - cd build
=======
    - sudo add-apt-repository -y ppa:ubuntu-toolchain-r/test
>>>>>>> d1003091
    - sudo add-apt-repository -y ppa:kubuntu-ppa/backports
    - sudo add-apt-repository -y ppa:beineri/opt-qt521
    - sudo apt-get update -qq

install:
    - sudo apt-get install -qq gcc-4.8 g++-4.8
    - sudo apt-get install -qq ggcov
    - sudo apt-get install -qq libboost-program-options1.48-dev
    - sudo apt-get install -qq libboost-filesystem1.48-dev
    - sudo apt-get install -qq libboost-system1.48-dev
    - sudo apt-get install -qq libboost-math1.48-dev
    - sudo apt-get install -qq libxml2-dev
    - sudo apt-get install -qq libxml++2.6-dev
    - sudo apt-get install -qq libgoogle-perftools-dev
<<<<<<< HEAD
=======
    - sudo apt-get install -qq python-lxml
    - sudo apt-get install -qq graphviz
>>>>>>> d1003091
    - sudo apt-get install -qq qt52base
    - sudo apt-get install -qq cmake

before_script:
    - sudo update-alternatives --install /usr/bin/gcc gcc /usr/bin/gcc-4.8 20
    - sudo update-alternatives --install /usr/bin/g++ g++ /usr/bin/g++-4.8 20
    - sudo update-alternatives --install /usr/bin/gcov gcov /usr/bin/gcov-4.8 20
    - source /opt/qt52/bin/qt52-env.sh
    - cp ./cmake/CTestConfig.cmake ./
    - mkdir ./install

script:
<<<<<<< HEAD
    - ../.no_build.sh

after_failure:
    - cat build-log.txt
=======
    - ./install.py -p --prefix=./install --threads 2 && ./.run_tests.sh

after_success:
    - coveralls --exclude tests  --exclude ./build/CMakeFiles/
      --exclude ./build/lib/ --exclude ./build/gui/
      --exclude ./build/bin/  --exclude install/include/
      --exclude gui/
      --exclude src/error.cc
      --exclude src/env.cc
      --exclude src/version.cc
      --exclude src/logger.cc
      --exclude-pattern .*/src/.*\.h$
      > /dev/null
    - cp ./cmake/CTestCustom.cmake ./build/ && cd ./build && ctest -D Experimental
>>>>>>> d1003091
<|MERGE_RESOLUTION|>--- conflicted
+++ resolved
@@ -17,19 +17,13 @@
     branch_pattern: "coverity-scan"
 
 before_install:
-<<<<<<< HEAD
-    - mkdir build
-    - cd build
-=======
     - sudo add-apt-repository -y ppa:ubuntu-toolchain-r/test
->>>>>>> d1003091
     - sudo add-apt-repository -y ppa:kubuntu-ppa/backports
     - sudo add-apt-repository -y ppa:beineri/opt-qt521
     - sudo apt-get update -qq
 
 install:
     - sudo apt-get install -qq gcc-4.8 g++-4.8
-    - sudo apt-get install -qq ggcov
     - sudo apt-get install -qq libboost-program-options1.48-dev
     - sudo apt-get install -qq libboost-filesystem1.48-dev
     - sudo apt-get install -qq libboost-system1.48-dev
@@ -37,41 +31,18 @@
     - sudo apt-get install -qq libxml2-dev
     - sudo apt-get install -qq libxml++2.6-dev
     - sudo apt-get install -qq libgoogle-perftools-dev
-<<<<<<< HEAD
-=======
-    - sudo apt-get install -qq python-lxml
-    - sudo apt-get install -qq graphviz
->>>>>>> d1003091
     - sudo apt-get install -qq qt52base
     - sudo apt-get install -qq cmake
 
 before_script:
     - sudo update-alternatives --install /usr/bin/gcc gcc /usr/bin/gcc-4.8 20
     - sudo update-alternatives --install /usr/bin/g++ g++ /usr/bin/g++-4.8 20
-    - sudo update-alternatives --install /usr/bin/gcov gcov /usr/bin/gcov-4.8 20
     - source /opt/qt52/bin/qt52-env.sh
-    - cp ./cmake/CTestConfig.cmake ./
-    - mkdir ./install
+    - mkdir build
+    - cd build
 
 script:
-<<<<<<< HEAD
     - ../.no_build.sh
 
 after_failure:
-    - cat build-log.txt
-=======
-    - ./install.py -p --prefix=./install --threads 2 && ./.run_tests.sh
-
-after_success:
-    - coveralls --exclude tests  --exclude ./build/CMakeFiles/
-      --exclude ./build/lib/ --exclude ./build/gui/
-      --exclude ./build/bin/  --exclude install/include/
-      --exclude gui/
-      --exclude src/error.cc
-      --exclude src/env.cc
-      --exclude src/version.cc
-      --exclude src/logger.cc
-      --exclude-pattern .*/src/.*\.h$
-      > /dev/null
-    - cp ./cmake/CTestCustom.cmake ./build/ && cd ./build && ctest -D Experimental
->>>>>>> d1003091
+    - cat build-log.txt