--- conflicted
+++ resolved
@@ -13,7 +13,7 @@
     # description: "Simplified Command-line Risk Analysis Multi-tool"
     notification_email: "olzhasrakhimov7@gmail.com"
     build_command_prepend: "cmake .."
-    build_command: "make"
+    build_command: "make -j 2"
     branch_pattern: "coverity-scan"
 
 before_install:
@@ -28,11 +28,7 @@
   - sudo apt-get install -qq libxml++2.6-dev
 
 script:
-<<<<<<< HEAD
     - ../.no_build.sh
-=======
-    - mkdir ./install && ./install.py -p --prefix=./install --threads 2 && ./.run_tests.sh
->>>>>>> fc48819a
 
 after_failure:
     - cat build-log.txt