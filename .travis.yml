--- conflicted
+++ resolved
@@ -8,20 +8,7 @@
 
 language: cpp
 
-<<<<<<< HEAD
 compiler: gcc
-=======
-cache:
-    ccache: true
-    directories:
-        - $HOME/.cache/pip
-
-os: linux
-
-compiler:
-    - gcc
-    # - clang  # Wait till Clang 6 or patched 5 to work w/ libstdc++.
->>>>>>> 9ca040ca
 
 env:
     global:
@@ -40,92 +27,28 @@
         packages:
             - gcc-7
             - g++-7
-            - ccache
             - libboost-program-options1.61-dev
             - libboost-math1.61-dev
             - libboost-random1.61-dev
             - libboost-filesystem1.61-dev
             - libxml2-dev
-<<<<<<< HEAD
-            - qtbase5-dev
-            - qtbase5-dev-tools
-            - qttools5-dev
-            - qttools5-dev-tools
-            - libqt5svg5-dev
-            - libqt5opengl5-dev
-=======
-            - libgoogle-perftools-dev
             - qt59base
             - qt59tools
             - qt59svg
-            - fontconfig
-            - lcov
->>>>>>> 9ca040ca
         sources: &Sources
             - ubuntu-toolchain-r-test
             - sourceline: "ppa:rakhimov/boost"
-            - sourceline: "ppa:zerebubuth/ccache"
             - sourceline: "ppa:beineri/opt-qt593-trusty"
 
-<<<<<<< HEAD
-=======
-jobs:
-    include:
-        - stage: lint
-          compiler: clang
-          script: .travis/lint.sh
-          env: CONFIG=Lint  # Travis does not provide ENV var for stage names :(
-          addons:
-              apt:
-                  packages:
-                      - qt59tools
-                  sources: *Sources
-        # - stage: test
-        #   os: osx  # OS X builds are slow and limited.
-        #   osx_image: xcode9.2 # C++17 not yet fully supported!!!
-        #   compiler: clang
-        #   env: CONFIG=Release
-        - stage: test
-          compiler: gcc
-          env: CONFIG=Coverage
-        - stage: test
-          compiler: gcc
-          env: CONFIG=Memcheck
-          before_script: mkdir build install
-          addons:
-              apt:
-                  packages:
-                      - gcc-7
-                      - g++-7
-                      - libboost-program-options1.61-dev
-                      - libboost-math1.61-dev
-                      - libboost-random1.61-dev
-                      - libboost-filesystem1.61-dev
-                      - libxml2-dev
-                      - valgrind
-                  sources: *Sources
-    exclude:
-        - compiler: gcc
-          env: CONFIG=Debug
-
-stages:
-    - lint
-    - test
-
->>>>>>> 9ca040ca
 before_install:
     - sudo update-alternatives --install /usr/bin/gcc gcc /usr/bin/gcc-7 20
     - sudo update-alternatives --install /usr/bin/g++ g++ /usr/bin/g++-7 20
 
 before_script:
-<<<<<<< HEAD
     - find src/ tests/ -type f | grep -v 'error' | xargs -n 1 sed -i 's/noexcept\([^(]\|$\)/\1/'
     - mkdir build
     - cd build
-=======
-    - mkdir build install
     - source /opt/qt59/bin/qt59-env.sh
->>>>>>> 9ca040ca
 
 script:
     - echo "Done"
