sudo: false
dist: trusty

branches:
    except:
        - l10n_develop
        - appveyor

language: cpp

compiler: gcc

env:
    global:
        secure: "C4tE5UQtoItWxd+sSfj9vULLd0EjY5Ek/BentI/m1xz6tAOi+65RTjMEgz9OQZh1rlsExV4y9YEfV/JzZ3peLNypw3b2BaCum6LECkaEDob2aPR03u/DruTkGkXITUIFFh2hg0iQH2TZP9/0ZtQBRXqNbU+DnH8Rs1Q+kNcWoFU="

addons:
    coverity_scan:
        project:
            name: "rakhimov/scram"
        # description: "Command-line Risk Analysis Multi-tool"
        notification_email: "ol.rakhimov@gmail.com"
        build_command_prepend: "cmake .."
        build_command: "make -j 2"
        branch_pattern: "coverity-scan"
    apt:
        packages:
            - gcc-7
            - g++-7
            - libboost-program-options1.61-dev
            - libboost-math1.61-dev
            - libboost-random1.61-dev
            - libboost-filesystem1.61-dev
            - libxml2-dev
            - qt59base
            - qt59tools
            - qt59svg
        sources: &Sources
            - ubuntu-toolchain-r-test
            - sourceline: "ppa:rakhimov/boost"
            - sourceline: "ppa:beineri/opt-qt593-trusty"

<<<<<<< HEAD
=======
jobs:
    include:
        - stage: lint
          compiler: clang
          before_script: mkdir build
          script: .travis/lint.sh
          env: CONFIG=Lint CLANG_VERSION=6.0
          addons:
              apt:
                  packages:
                      - clang-format-6.0
                  sources:
                      - ubuntu-toolchain-r-test
                      - sourceline: "deb http://apt.llvm.org/trusty/ llvm-toolchain-trusty-6.0 main"
        # - stage: test
        #   os: osx  # OS X builds are slow and limited.
        #   osx_image: xcode9.2 # C++17 not yet fully supported!!!
        #   compiler: clang
        #   env: CONFIG=Release
        - stage: test
          compiler: gcc
          env: CONFIG=Coverage
        - stage: test
          compiler: gcc
          env: CONFIG=Memcheck
          before_script: mkdir build install
          addons:
              apt:
                  packages:
                      - gcc-7
                      - g++-7
                      - libboost-program-options1.61-dev
                      - libboost-math1.61-dev
                      - libboost-random1.61-dev
                      - libboost-filesystem1.61-dev
                      - libxml2-dev
                      - valgrind
                  sources: *Sources
    exclude:
        - compiler: gcc
          env: CONFIG=Debug

stages:
    - lint
    - test

>>>>>>> 4824af7c
before_install:
    - sudo update-alternatives --install /usr/bin/gcc gcc /usr/bin/gcc-7 20
    - sudo update-alternatives --install /usr/bin/g++ g++ /usr/bin/g++-7 20

before_script:
    # - find src/ tests/*.{cc,h} -type f | grep -v 'error' | xargs -n 1 sed -i 's/noexcept\([^(]\|$\)/\1/'
    - mkdir build
    - cd build
    - source /opt/qt59/bin/qt59-env.sh

script:
    - echo "Done"
    - cat cov-int/build-log.txt

after_success:
    - cat cov-int/scm_log.txt<|MERGE_RESOLUTION|>--- conflicted
+++ resolved
@@ -40,61 +40,12 @@
             - sourceline: "ppa:rakhimov/boost"
             - sourceline: "ppa:beineri/opt-qt593-trusty"
 
-<<<<<<< HEAD
-=======
-jobs:
-    include:
-        - stage: lint
-          compiler: clang
-          before_script: mkdir build
-          script: .travis/lint.sh
-          env: CONFIG=Lint CLANG_VERSION=6.0
-          addons:
-              apt:
-                  packages:
-                      - clang-format-6.0
-                  sources:
-                      - ubuntu-toolchain-r-test
-                      - sourceline: "deb http://apt.llvm.org/trusty/ llvm-toolchain-trusty-6.0 main"
-        # - stage: test
-        #   os: osx  # OS X builds are slow and limited.
-        #   osx_image: xcode9.2 # C++17 not yet fully supported!!!
-        #   compiler: clang
-        #   env: CONFIG=Release
-        - stage: test
-          compiler: gcc
-          env: CONFIG=Coverage
-        - stage: test
-          compiler: gcc
-          env: CONFIG=Memcheck
-          before_script: mkdir build install
-          addons:
-              apt:
-                  packages:
-                      - gcc-7
-                      - g++-7
-                      - libboost-program-options1.61-dev
-                      - libboost-math1.61-dev
-                      - libboost-random1.61-dev
-                      - libboost-filesystem1.61-dev
-                      - libxml2-dev
-                      - valgrind
-                  sources: *Sources
-    exclude:
-        - compiler: gcc
-          env: CONFIG=Debug
-
-stages:
-    - lint
-    - test
-
->>>>>>> 4824af7c
 before_install:
     - sudo update-alternatives --install /usr/bin/gcc gcc /usr/bin/gcc-7 20
     - sudo update-alternatives --install /usr/bin/g++ g++ /usr/bin/g++-7 20
 
 before_script:
-    # - find src/ tests/*.{cc,h} -type f | grep -v 'error' | xargs -n 1 sed -i 's/noexcept\([^(]\|$\)/\1/'
+    - find src/ tests/*.{cc,h} -type f | grep -v 'error' | xargs -n 1 sed -i 's/noexcept\([^(]\|$\)/\1/'
     - mkdir build
     - cd build
     - source /opt/qt59/bin/qt59-env.sh
